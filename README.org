* View Large Files

An Emacs mode that allows viewing, editing and searching in large
files in chunks.  Batch size can be adjusted on the fly and bounds the
memory that is to be used for operations on the file.

This is development version of the GNU ELPA [[http://elpa.gnu.org/packages/vlf][vlf.el]] package.  Here's
what it does in a nutshell:

- regular expression search on whole file (in constant memory
  determined by current batch size)
- chunk editing (if size has changed, saving is done in constant
  memory determined by current batch size)
- occur like indexing
- options to jump to beginning, end or arbitrary file chunk
- ability to jump/insert given number of batches at once
- newly added content is acknowledged if file has changed size
  meanwhile
- automatic scrolling of batches
<<<<<<< HEAD
- VLFI is added as an option when opening large files
=======
- VLF is added as an option when opening large files
>>>>>>> bfcbfd33

GNU Emacs 23 and 24 are supported.

* Overview and tips

M-x vlf PATH-TO-FILE

** Unicode

Emacs' Unicode support is leveraged so you'll not see bare bytes but
characters decoded as if file is normally opened.  This holds for
editing, search and indexing.

** 32-bit GNU Emacs

Regular Emacs integers are used, so if you use 32-bit Emacs without
bignum support and have really huge file (with size beyond the maximum
integer value), VLF will probably not quite work.

** Memory control

*vlf-batch-size* bounds the memory used for all operations.

** Special mode

VLF is derived from special-mode and keeps all its properties.  For
example you can directly press digits to enter prefix arguments.

** Change major mode

You can change major mode to whatever you like (for example
hexl-mode).  Saving will insert contents as intended.  You can return
<<<<<<< HEAD
to *vlfi-mode* too.
=======
to *vlf-mode* too.
>>>>>>> bfcbfd33

* Detail usage

** Control batch size

*+* and *-* control current batch size by factors of 2.

You can also set by hand local variable *vlf-batch-size* and then
refresh with *g*.

** Move around

*M-PgUp* and *M-PgDn* move chunk by chunk.  With positive prefix
argument they move prefix number of batches.  With negative - append
prefix number of batches.

*[* and *]* take you to the beginning and end of file respectively.

*j* jumps to given chunk.  To see where you are in file and how many chunks
there are (using the current batch size), look at the bracketed part
of the buffer name, batch size is also there - at the end.

** Search whole file

*s* and *r* search forward and backward respectively over the whole
file.  This is done chunk by chunk so if you have really huge file -
you'd better set somewhat bigger batch size beforehand.

** Occur over whole file

*o* builds index for given regular expression just like occur-mode.
It does this chunk by chunk over the whole file.  Note that even if
you prematurely stop it with *C-g*, it will still show index of what's
found so far.

** Jump to line

*l* jumps to given line in file.  This is done by searching from the
beginning, so again the bigger current batch size, the quicker.  With
negative argument, lines are counted from the end of file.

** Edit

*e* enters VLF in edit mode.  If editing doesn't change size of
the chunk, only this chunk is saved.  Otherwise the remaining part of
the file is adjusted chunk by chunk, so again you'd better have bigger
current batch size.  If chunk has been expanded the memory used is

#+BEGIN_EXAMPLE
(batch size + difference to the original chunk size) x 2
#+END_EXAMPLE<|MERGE_RESOLUTION|>--- conflicted
+++ resolved
@@ -17,11 +17,7 @@
 - newly added content is acknowledged if file has changed size
   meanwhile
 - automatic scrolling of batches
-<<<<<<< HEAD
-- VLFI is added as an option when opening large files
-=======
 - VLF is added as an option when opening large files
->>>>>>> bfcbfd33
 
 GNU Emacs 23 and 24 are supported.
 
@@ -54,11 +50,7 @@
 
 You can change major mode to whatever you like (for example
 hexl-mode).  Saving will insert contents as intended.  You can return
-<<<<<<< HEAD
-to *vlfi-mode* too.
-=======
 to *vlf-mode* too.
->>>>>>> bfcbfd33
 
 * Detail usage
 
