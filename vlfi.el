<<<<<<< HEAD
;;; vlfi.el --- View Large Files  -*- lexical-binding: t -*-

;; Copyright (C) 2006, 2012, 2013  Free Software Foundation, Inc.

;; Version: 0.9.1
=======
;;; vlfi.el --- Obsolete - install vlf instead!

;; Copyright (C) 2006, 2012, 2013  Free Software Foundation, Inc.

;; Version: 0.9.1.1
>>>>>>> bfcbfd33
;; Keywords: large files, utilities
;; Maintainer: Andrey Kotlarski <m00naticus@gmail.com>
;; Authors: 2006 Mathias Dahl <mathias.dahl@gmail.com>
;;          2012 Sam Steingold <sds@gnu.org>
;;          2013 Andrey Kotlarski <m00naticus@gmail.com>
;; URL: https://github.com/m00natic/vlfi

;; This file is free software; you can redistribute it and/or modify
;; it under the terms of the GNU General Public License as published by
;; the Free Software Foundation; either version 2, or (at your option)
;; any later version.

;; This file is distributed in the hope that it will be useful,
;; but WITHOUT ANY WARRANTY; without even the implied warranty of
;; MERCHANTABILITY or FITNESS FOR A PARTICULAR PURPOSE.  See the
;; GNU General Public License for more details.

;; You should have received a copy of the GNU General Public License
;; along with GNU Emacs; see the file COPYING.  If not, write to
;; the Free Software Foundation, Inc., 59 Temple Place - Suite 330,
;; Boston, MA 02111-1307, USA.

;;; Commentary:

<<<<<<< HEAD
;; This package provides the M-x vlfi command, which visits part of a
;; large file without loading the entire file.
;; The buffer uses VLFI mode, which defines several commands for
;; moving around, searching and editing selected part of file.

;; This package was inspired by a snippet posted by Kevin Rodgers,
;; showing how to use `insert-file-contents' to extract part of a
;; file.

;;; Code:

(defgroup vlfi nil
  "View Large Files in Emacs."
  :prefix "vlfi-"
  :group 'files)

(defcustom vlfi-batch-size 1024
  "Defines how large each batch of file data is (in bytes)."
  :type 'integer
  :group 'vlfi)

;;; Keep track of file position.
(defvar vlfi-start-pos 0
  "Absolute position of the visible chunk start.")
(defvar vlfi-end-pos 0 "Absolute position of the visible chunk end.")
(defvar vlfi-file-size 0 "Total size of presented file.")

(defvar vlfi-mode-map
  (let ((map (make-sparse-keymap)))
    (define-key map [M-next] 'vlfi-next-batch)
    (define-key map [M-prior] 'vlfi-prev-batch)
    (define-key map "+" 'vlfi-change-batch-size)
    (define-key map "-"
      (lambda () "Decrease vlfi batch size by factor of 2."
        (interactive)
        (vlfi-change-batch-size t)))
    (define-key map "s" 'vlfi-re-search-forward)
    (define-key map "r" 'vlfi-re-search-backward)
    (define-key map "o" 'vlfi-occur)
    (define-key map "[" 'vlfi-beginning-of-file)
    (define-key map "]" 'vlfi-end-of-file)
    (define-key map "e" 'vlfi-edit-mode)
    (define-key map "j" 'vlfi-jump-to-chunk)
    (define-key map "l" 'vlfi-goto-line)
    map)
  "Keymap for `vlfi-mode'.")

(put 'vlfi-batch-size 'permanent-local t)
(put 'vlfi-start-pos 'permanent-local t)
(put 'vlfi-end-pos 'permanent-local t)
(put 'vlfi-file-size 'permanent-local t)

(define-derived-mode vlfi-mode special-mode "VLFI"
  "Mode to browse large files in."
  (setq buffer-read-only t)
  (set-buffer-modified-p nil)
  (buffer-disable-undo)
  (add-hook 'write-file-functions 'vlfi-write nil t)
  (make-local-variable 'revert-buffer-function)
  (setq revert-buffer-function 'vlfi-revert)
  (make-local-variable 'vlfi-batch-size)
  (make-local-variable 'vlfi-start-pos)
  (make-local-variable 'vlfi-end-pos)
  (make-local-variable 'vlfi-file-size))

;;;###autoload
(defun vlfi (file)
  "View Large FILE.
Batches of the file data from FILE will be displayed in a read-only
buffer.  You can customize number of bytes displayed by customizing
`vlfi-batch-size'."
  (interactive "fFile to open: ")
  (with-current-buffer (generate-new-buffer "*vlfi*")
    (set-visited-file-name file)
    (vlfi-mode)
    (setq vlfi-file-size (vlfi-get-file-size buffer-file-name))
    (vlfi-insert-file)
    (switch-to-buffer (current-buffer))))

;;;;;;;;;;;;;;;;;;;;;;;;;;;;;;;;;;;;;;;;;;;;;;;;;;;;;;;;;;;;;;;;;;;;;;
;;; integration with other packages

;;;###autoload
(defun dired-vlfi ()
  "In Dired, visit the file on this line in VLFI mode."
  (interactive)
  (vlfi (dired-get-file-for-visit)))

;;;###autoload
(eval-after-load "dired"
  '(define-key dired-mode-map "V" 'dired-vlfi))

;;;###autoload
(defadvice abort-if-file-too-large (around vlfi-if-file-too-large
                                           (size op-type
                                                 &optional filename)
                                           compile activate)
  "If file SIZE larger than `large-file-warning-threshold', \
allow user to view file with `vlfi', open it normally, or abort.
OP-TYPE specifies the file operation being performed over FILENAME."
  (and large-file-warning-threshold size
       (> size large-file-warning-threshold)
       (let ((char nil))
         (while (not (memq (setq char
                                 (read-event
                                  (propertize
                                   (format
                                    "File %s is large (%s): \
%s normally (o), %s with vlfi (v) or abort (a)"
                                    (if filename
                                        (file-name-nondirectory filename)
                                      "")
                                    (file-size-human-readable size)
                                    op-type op-type)
                                   'face 'minibuffer-prompt)))
                           '(?o ?O ?v ?V ?a ?A))))
         (cond ((memq char '(?o ?O)))
               ((memq char '(?v ?V))
                (vlfi filename)
                (error ""))
               ((memq char '(?a ?A))
                (error "Aborted"))))))


;; scroll auto batching
(defadvice scroll-up (around vlfi-scroll-up
                             activate compile)
  "Slide to next batch if at end of buffer in `vlfi-mode'."
  (if (and (derived-mode-p 'vlfi-mode)
           (eobp))
      (progn (vlfi-next-batch 1)
             (goto-char (point-min)))
    ad-do-it))

(defadvice scroll-down (around vlfi-scroll-down
                               activate compile)
  "Slide to previous batch if at beginning of buffer  in `vlfi-mode'."
  (if (and (derived-mode-p 'vlfi-mode)
           (bobp))
      (progn (vlfi-prev-batch 1)
             (goto-char (point-max)))
    ad-do-it))

;; non-recent Emacs
(unless (fboundp 'file-size-human-readable)
  (defun file-size-human-readable (file-size)
    "Print FILE-SIZE in MB."
    (format "%.1fMB" (/ file-size 1048576.0))))

;;;;;;;;;;;;;;;;;;;;;;;;;;;;;;;;;;;;;;;;;;;;;;;;;;;;;;;;;;;;;;;;;;;;;;
;;; utilities

(defun vlfi-change-batch-size (decrease)
  "Change the buffer-local value of `vlfi-batch-size'.
Normally, the value is doubled;
with the prefix argument DECREASE it is halved."
  (interactive "P")
  (setq vlfi-batch-size (if decrease
                            (/ vlfi-batch-size 2)
                          (* vlfi-batch-size 2)))
  (vlfi-move-to-batch vlfi-start-pos))

(defun vlfi-format-buffer-name ()
  "Return format for vlfi buffer name."
  (format "%s(%s)[%d/%d](%d)"
          (file-name-nondirectory buffer-file-name)
          (file-size-human-readable vlfi-file-size)
          (/ (+ vlfi-end-pos 4) vlfi-batch-size)
          (/ vlfi-file-size vlfi-batch-size)
          vlfi-batch-size))

(defun vlfi-update-buffer-name ()
  "Update the current buffer name."
  (rename-buffer (vlfi-format-buffer-name) t))

(defun vlfi-get-file-size (file)
  "Get size in bytes of FILE."
  (nth 7 (file-attributes file)))

(defun vlfi-verify-size ()
  "Update file size information if necessary and visited file time."
  (unless (verify-visited-file-modtime (current-buffer))
    (setq vlfi-file-size (vlfi-get-file-size buffer-file-name))
    (set-visited-file-modtime)))

(defun vlfi-insert-file (&optional from-end)
  "Insert first chunk of current file contents in current buffer.
With FROM-END prefix, start from the back."
  (let ((start 0)
        (end vlfi-batch-size))
    (if from-end
        (setq start (- vlfi-file-size vlfi-batch-size)
              end vlfi-file-size)
      (setq end (min vlfi-batch-size vlfi-file-size)))
    (vlfi-move-to-chunk start end)))

(defun vlfi-beginning-of-file ()
  "Jump to beginning of file content."
  (interactive)
  (vlfi-insert-file))

(defun vlfi-end-of-file ()
  "Jump to end of file content."
  (interactive)
  (vlfi-insert-file t))

(defun vlfi-revert (&optional _ignore-auto noconfirm)
  "Revert current chunk.  Ignore _IGNORE-AUTO.
Ask for confirmation if NOCONFIRM is nil."
  (if (or noconfirm
          (yes-or-no-p (format "Revert buffer from file %s? "
                               buffer-file-name)))
      (vlfi-move-to-chunk vlfi-start-pos vlfi-end-pos)))

(defun vlfi-jump-to-chunk (n)
  "Go to to chunk N."
  (interactive "nGoto to chunk: ")
  (vlfi-move-to-batch (* (1- n) vlfi-batch-size)))

;;;;;;;;;;;;;;;;;;;;;;;;;;;;;;;;;;;;;;;;;;;;;;;;;;;;;;;;;;;;;;;;;;;;;;
;;; batch movement

(defun vlfi-next-batch (append)
  "Display the next batch of file data.
When prefix argument is supplied and positive
 jump over APPEND number of batches.
When prefix argument is negative
 append next APPEND number of batches to the existing buffer."
  (interactive "p")
  (vlfi-verify-size)
  (let* ((end (min (+ vlfi-end-pos (* vlfi-batch-size
                                      (abs append)))
                   vlfi-file-size))
         (start (if (< append 0)
                    vlfi-start-pos
                  (- end vlfi-batch-size))))
    (vlfi-move-to-chunk start end)))

(defun vlfi-prev-batch (prepend)
  "Display the previous batch of file data.
When prefix argument is supplied and positive
 jump over PREPEND number of batches.
When prefix argument is negative
 append previous PREPEND number of batches to the existing buffer."
  (interactive "p")
  (if (zerop vlfi-start-pos)
      (error "Already at BOF"))
  (let* ((start (max 0 (- vlfi-start-pos (* vlfi-batch-size
                                            (abs prepend)))))
         (end (if (< prepend 0)
                  vlfi-end-pos
                (+ start vlfi-batch-size))))
    (vlfi-move-to-chunk start end)))

(defun vlfi-move-to-batch (start &optional minimal)
  "Move to batch determined by START.
Adjust according to file start/end and show `vlfi-batch-size' bytes.
When given MINIMAL flag, skip non important operations."
  (vlfi-verify-size)
  (let* ((start (max 0 start))
         (end (min (+ start vlfi-batch-size) vlfi-file-size)))
    (if (= vlfi-file-size end)          ; re-adjust start
        (setq start (max 0 (- end vlfi-batch-size))))
    (vlfi-move-to-chunk start end minimal)))

;;;;;;;;;;;;;;;;;;;;;;;;;;;;;;;;;;;;;;;;;;;;;;;;;;;;;;;;;;;;;;;;;;;;;;
;;; primitive chunk operations

(defun vlfi-move-to-chunk (start end &optional minimal)
  "Move to chunk determined by START END.
When given MINIMAL flag, skip non important operations."
  (vlfi-verify-size)
  (if (buffer-modified-p)
      (if (vlfi-move-to-chunk-1 start end)
          (or minimal (vlfi-update-buffer-name)))
    (vlfi-move-to-chunk-2 start end)
    (or minimal (vlfi-update-buffer-name))))

(defun vlfi-move-to-chunk-1 (start end)
  "Move to chunk determined by START END keeping as much edits.
Return t if move hasn't been canceled."
  (let ((modified (buffer-modified-p))
        (start (max 0 start))
        (end (min end vlfi-file-size))
        (edit-end (+ (position-bytes (point-max)) vlfi-start-pos)))
    (cond
     ((and (= start vlfi-start-pos) (= end edit-end))
      (unless modified
        (vlfi-move-to-chunk-2 start end)
        t))
     ((or (<= edit-end start) (<= end vlfi-start-pos))
      (when (or (not modified)
                (y-or-n-p "Buffer modified, are you sure? ")) ; full chunk renewal
        (vlfi-move-to-chunk-2 start end)
        t))
     ((or (and (<= start vlfi-start-pos) (<= edit-end end))
          (not modified)
          (y-or-n-p "Buffer modified, are you sure? "))
      (let ((pos (+ (position-bytes (point)) vlfi-start-pos))
            (shift-start 0)
            (shift-end 0)
            (inhibit-read-only t))
        (cond ((< end edit-end)
               (delete-region (byte-to-position (1+
                                                 (- end
                                                    vlfi-start-pos)))
                              (point-max)))
              ((< edit-end end)
               (let ((edit-end-pos (point-max)))
                 (goto-char edit-end-pos)
                 (insert-file-contents buffer-file-name nil
                                       vlfi-end-pos end)
                 (setq shift-end (cdr (vlfi-adjust-chunk
                                       vlfi-end-pos end nil t
                                       edit-end-pos))))))
        (cond ((< vlfi-start-pos start)
               (delete-region (point-min) (byte-to-position
                                           (- start vlfi-start-pos))))
              ((< start vlfi-start-pos)
               (let ((edit-end-pos (point-max)))
                 (goto-char edit-end-pos)
                 (insert-file-contents buffer-file-name nil
                                       start vlfi-start-pos)
                 (setq shift-start (car
                                    (vlfi-adjust-chunk start
                                                       vlfi-start-pos
                                                       t nil
                                                       edit-end-pos)))
                 (goto-char (point-min))
                 (insert (delete-and-extract-region edit-end-pos
                                                    (point-max))))))
        (setq vlfi-start-pos (- start shift-start)
              vlfi-end-pos (+ end shift-end))
        (goto-char (or (byte-to-position (- pos vlfi-start-pos))
                       (point-max))))
      (set-buffer-modified-p modified)
      t))))

(defun vlfi-move-to-chunk-2 (start end)
  "Move to chunk determined by START END."
  (setq vlfi-start-pos (max 0 start)
        vlfi-end-pos (min end vlfi-file-size))
  (let ((inhibit-read-only t)
        (pos (position-bytes (point))))
    (erase-buffer)
    (insert-file-contents buffer-file-name nil
                          vlfi-start-pos vlfi-end-pos)
    (let ((shifts (vlfi-adjust-chunk vlfi-start-pos vlfi-end-pos t
                                     t)))
      (setq vlfi-start-pos (- vlfi-start-pos (car shifts))
            vlfi-end-pos (+ vlfi-end-pos (cdr shifts)))
      (goto-char (or (byte-to-position (+ pos (car shifts)))
                     (point-max)))))
  (set-buffer-modified-p nil)
  (set-visited-file-modtime))

(defun vlfi-adjust-chunk (start end &optional adjust-start adjust-end
                                position)
  "Adjust chunk at absolute START to END till content can be \
properly decoded.  ADJUST-START determines if trying to prepend bytes\
 to the beginning, ADJUST-END - add to the end.
Use buffer POSITION as start if given.
Return number of bytes moved back for proper decoding and number of
bytes added to the end."
  (let ((position (or position (point-min)))
        (shift-start 0)
        (shift-end 0)
        (chunk-size (- end start)))
    ;; adjust beginning
    (if adjust-start
        (while (and (not (zerop start))
                    (< shift-start 4)
                    (< 4 (abs (- chunk-size
                                 (length (encode-coding-region
                                          position (point-max)
                                          buffer-file-coding-system
                                          t))))))
          (setq shift-start (1+ shift-start)
                start (1- start)
                chunk-size (1+ chunk-size))
          (delete-region position (point-max))
          (goto-char position)
          (insert-file-contents buffer-file-name nil start end)))
    ;; adjust end
    (when (and adjust-end (< end vlfi-file-size))
      (let ((expected-size (buffer-size)))
        (while (and (= expected-size (buffer-size))
                    (< end vlfi-file-size))
          (setq shift-end (1+ shift-end)
                end (1+ end))
          (delete-region position (point-max))
          (goto-char position)
          (insert-file-contents buffer-file-name nil start end)))
      (when (< end vlfi-file-size)
        (setq shift-end (1- shift-end)
              end (1- end))
        (delete-region position (point-max))
        (goto-char position)
        (insert-file-contents buffer-file-name nil start end)))
    (cons shift-start shift-end)))

;;;;;;;;;;;;;;;;;;;;;;;;;;;;;;;;;;;;;;;;;;;;;;;;;;;;;;;;;;;;;;;;;;;;;;
;;; search

(defun vlfi-re-search (regexp count backward batch-step)
  "Search for REGEXP COUNT number of times forward or BACKWARD.
BATCH-STEP is amount of overlap between successive chunks."
  (assert (< 0 count))
  (let* ((match-chunk-start vlfi-start-pos)
         (match-chunk-end vlfi-end-pos)
         (match-start-pos (+ vlfi-start-pos (position-bytes (point))))
         (match-end-pos match-start-pos)
         (to-find count)
         (reporter (make-progress-reporter
                    (concat "Searching for " regexp "...")
                    (if backward
                        (- vlfi-file-size vlfi-end-pos)
                      vlfi-start-pos)
                    vlfi-file-size)))
    (unwind-protect
        (catch 'end-of-file
          (if backward
              (while (not (zerop to-find))
                (cond ((re-search-backward regexp nil t)
                       (setq to-find (1- to-find)
                             match-chunk-start vlfi-start-pos
                             match-chunk-end vlfi-end-pos
                             match-start-pos (+ vlfi-start-pos
                                                (position-bytes
                                                 (match-beginning 0)))
                             match-end-pos (+ vlfi-start-pos
                                              (position-bytes
                                               (match-end 0)))))
                      ((zerop vlfi-start-pos)
                       (throw 'end-of-file nil))
                      (t (let ((batch-move (- vlfi-start-pos
                                              (- vlfi-batch-size
                                                 batch-step))))
                           (vlfi-move-to-batch
                            (if (< match-start-pos batch-move)
                                (- match-start-pos vlfi-batch-size)
                              batch-move) t))
                         (goto-char (if (< match-start-pos
                                           vlfi-end-pos)
                                        (or (byte-to-position
                                             (- match-start-pos
                                                vlfi-start-pos))
                                            (point-max))
                                      (point-max)))
                         (progress-reporter-update
                          reporter (- vlfi-file-size
                                      vlfi-start-pos)))))
            (while (not (zerop to-find))
              (cond ((re-search-forward regexp nil t)
                     (setq to-find (1- to-find)
                           match-chunk-start vlfi-start-pos
                           match-chunk-end vlfi-end-pos
                           match-start-pos (+ vlfi-start-pos
                                              (position-bytes
                                               (match-beginning 0)))
                           match-end-pos (+ vlfi-start-pos
                                            (position-bytes
                                             (match-end 0)))))
                    ((= vlfi-end-pos vlfi-file-size)
                     (throw 'end-of-file nil))
                    (t (let ((batch-move (- vlfi-end-pos batch-step)))
                         (vlfi-move-to-batch
                          (if (< batch-move match-end-pos)
                              match-end-pos
                            batch-move) t))
                       (goto-char (if (< vlfi-start-pos match-end-pos)
                                      (or (byte-to-position
                                           (- match-end-pos
                                              vlfi-start-pos))
                                          (point-min))
                                    (point-min)))
                       (progress-reporter-update reporter
                                                 vlfi-end-pos)))))
          (progress-reporter-done reporter))
      (if backward
          (vlfi-goto-match match-chunk-start match-chunk-end
                           match-end-pos match-start-pos
                           count to-find)
        (vlfi-goto-match match-chunk-start match-chunk-end
                         match-start-pos match-end-pos
                         count to-find)))))

(defun vlfi-goto-match (match-chunk-start match-chunk-end
                                          match-pos-start
                                          match-pos-end
                                          count to-find)
  "Move to MATCH-CHUNK-START MATCH-CHUNK-END surrounding \
MATCH-POS-START and MATCH-POS-END.
According to COUNT and left TO-FIND, show if search has been
successful.  Return nil if nothing found."
  (if (= count to-find)
      (progn (vlfi-move-to-chunk match-chunk-start match-chunk-end)
             (goto-char (or (byte-to-position (- match-pos-start
                                                 vlfi-start-pos))
                            (point-max)))
             (message "Not found")
             nil)
    (let ((success (zerop to-find)))
      (if success
          (vlfi-update-buffer-name)
        (vlfi-move-to-chunk match-chunk-start match-chunk-end))
      (let* ((match-end (or (byte-to-position (- match-pos-end
                                                 vlfi-start-pos))
                            (point-max)))
             (overlay (make-overlay (byte-to-position
                                     (- match-pos-start
                                        vlfi-start-pos))
                                    match-end)))
        (overlay-put overlay 'face 'match)
        (unless success
          (goto-char match-end)
          (message "Moved to the %d match which is last"
                   (- count to-find)))
        (sit-for 0.1)
        (delete-overlay overlay)
        t))))

(defun vlfi-re-search-forward (regexp count)
  "Search forward for REGEXP prefix COUNT number of times.
Search is performed chunk by chunk in `vlfi-batch-size' memory."
  (interactive (list (read-regexp "Search whole file"
                                  (if regexp-history
                                      (car regexp-history)))
                     (or current-prefix-arg 1)))
  (vlfi-re-search regexp count nil (/ vlfi-batch-size 8)))

(defun vlfi-re-search-backward (regexp count)
  "Search backward for REGEXP prefix COUNT number of times.
Search is performed chunk by chunk in `vlfi-batch-size' memory."
  (interactive (list (read-regexp "Search whole file backward"
                                  (if regexp-history
                                      (car regexp-history)))
                     (or current-prefix-arg 1)))
  (vlfi-re-search regexp count t (/ vlfi-batch-size 8)))

(defun vlfi-goto-line (n)
  "Go to line N.  If N is negative, count from the end of file."
  (interactive "nGo to line: ")
  (let ((start-pos vlfi-start-pos)
        (end-pos vlfi-end-pos)
        (pos (point))
        (success nil))
    (unwind-protect
        (if (< 0 n)
            (progn (vlfi-beginning-of-file)
                   (goto-char (point-min))
                   (setq success (vlfi-re-search "[\n\C-m]" (1- n)
                                                 nil 0)))
          (vlfi-end-of-file)
          (goto-char (point-max))
          (setq success (vlfi-re-search "[\n\C-m]" (- n) t 0)))
      (if success
          (message "Onto line %s" n)
        (vlfi-move-to-chunk start-pos end-pos)
        (goto-char pos)))))

;;;;;;;;;;;;;;;;;;;;;;;;;;;;;;;;;;;;;;;;;;;;;;;;;;;;;;;;;;;;;;;;;;;;;;
;;; occur

(defvar vlfi-occur-mode-map
  (let ((map (make-sparse-keymap)))
    (define-key map "n" 'vlfi-occur-next-match)
    (define-key map "p" 'vlfi-occur-prev-match)
    (define-key map "\C-m" 'vlfi-occur-visit)
    (define-key map [mouse-1] 'vlfi-occur-visit)
    (define-key map "o" 'vlfi-occur-show)
    map)
  "Keymap for command `vlfi-occur-mode'.")

(define-derived-mode vlfi-occur-mode special-mode "VLFI[occur]"
  "Major mode for showing occur matches of VLFI opened files.")

(defun vlfi-occur-next-match ()
  "Move cursor to next match."
  (interactive)
  (if (eq (get-char-property (point) 'face) 'match)
      (goto-char (next-single-property-change (point) 'face)))
  (goto-char (or (text-property-any (point) (point-max) 'face 'match)
                 (text-property-any (point-min) (point)
                                    'face 'match))))

(defun vlfi-occur-prev-match ()
  "Move cursor to previous match."
  (interactive)
  (if (eq (get-char-property (point) 'face) 'match)
      (goto-char (previous-single-property-change (point) 'face)))
  (while (not (eq (get-char-property (point) 'face) 'match))
    (goto-char (or (previous-single-property-change (point) 'face)
                   (point-max)))))

(defun vlfi-occur-show (&optional event)
  "Visit current `vlfi-occur' link in a vlfi buffer but stay in the \
occur buffer.  If original VLFI buffer has been killed,
open new VLFI session each time.
EVENT may hold details of the invocation."
  (interactive (list last-nonmenu-event))
  (let ((occur-buffer (if event
                          (window-buffer (posn-window
                                          (event-end event)))
                        (current-buffer))))
    (vlfi-occur-visit event)
    (pop-to-buffer occur-buffer)))

(defun vlfi-occur-visit (&optional event)
  "Visit current `vlfi-occur' link in a vlfi buffer.
If original VLFI buffer has been killed,
open new VLFI session each time.
EVENT may hold details of the invocation."
  (interactive (list last-nonmenu-event))
  (when event
    (set-buffer (window-buffer (posn-window (event-end event))))
    (goto-char (posn-point (event-end event))))
  (let* ((pos (point))
         (pos-relative (- pos (line-beginning-position) 1))
         (file (get-char-property pos 'file)))
    (if file
        (let ((chunk-start (get-char-property pos 'chunk-start))
              (chunk-end (get-char-property pos 'chunk-end))
              (buffer (get-char-property pos 'buffer))
              (match-pos (+ (get-char-property pos 'line-pos)
                            pos-relative)))
          (or (buffer-live-p buffer)
              (let ((occur-buffer (current-buffer)))
                (setq buffer (vlfi file))
                (switch-to-buffer occur-buffer)))
          (pop-to-buffer buffer)
          (vlfi-move-to-chunk chunk-start chunk-end)
          (goto-char match-pos)))))

(defun vlfi-occur (regexp)
  "Make whole file occur style index for REGEXP.
Prematurely ending indexing will still show what's found so far."
  (interactive (list (read-regexp "List lines matching regexp"
                                  (if regexp-history
                                      (car regexp-history)))))
  (let ((start-pos vlfi-start-pos)
        (end-pos vlfi-end-pos)
        (pos (point)))
    (vlfi-beginning-of-file)
    (goto-char (point-min))
    (unwind-protect (vlfi-build-occur regexp)
      (vlfi-move-to-chunk start-pos end-pos)
      (goto-char pos))))

(defun vlfi-build-occur (regexp)
  "Build occur style index for REGEXP."
  (let ((line 1)
        (last-match-line 0)
        (last-line-pos (point-min))
        (file buffer-file-name)
        (total-matches 0)
        (match-end-pos (+ vlfi-start-pos (position-bytes (point))))
        (occur-buffer (generate-new-buffer
                       (concat "*VLFI-occur " (file-name-nondirectory
                                               buffer-file-name)
                               "*")))
        (line-regexp (concat "\\(?5:[\n\C-m]\\)\\|\\(?10:"
                             regexp "\\)"))
        (batch-step (/ vlfi-batch-size 8))
        (end-of-file nil)
        (reporter (make-progress-reporter
                   (concat "Building index for " regexp "...")
                   vlfi-start-pos vlfi-file-size)))
    (unwind-protect
        (progn
          (while (not end-of-file)
            (if (re-search-forward line-regexp nil t)
                (progn
                  (setq match-end-pos (+ vlfi-start-pos
                                         (position-bytes
                                          (match-end 0))))
                  (if (match-string 5)
                      (setq line (1+ line) ; line detected
                            last-line-pos (point))
                    (let* ((chunk-start vlfi-start-pos)
                           (chunk-end vlfi-end-pos)
                           (vlfi-buffer (current-buffer))
                           (line-pos (line-beginning-position))
                           (line-text (buffer-substring
                                       line-pos (line-end-position))))
                      (with-current-buffer occur-buffer
                        (unless (= line last-match-line) ;new match line
                          (insert "\n:") ; insert line number
                          (let* ((overlay-pos (1- (point)))
                                 (overlay (make-overlay
                                           overlay-pos
                                           (1+ overlay-pos))))
                            (overlay-put overlay 'before-string
                                         (propertize
                                          (number-to-string line)
                                          'face 'shadow)))
                          (insert (propertize line-text ; insert line
                                              'file file
                                              'buffer vlfi-buffer
                                              'chunk-start chunk-start
                                              'chunk-end chunk-end
                                              'mouse-face '(highlight)
                                              'line-pos line-pos
                                              'help-echo
                                              (format "Move to line %d"
                                                      line))))
                        (setq last-match-line line
                              total-matches (1+ total-matches))
                        (let ((line-start (1+
                                           (line-beginning-position)))
                              (match-pos (match-beginning 10)))
                          (add-text-properties ; mark match
                           (+ line-start match-pos (- last-line-pos))
                           (+ line-start (match-end 10)
                              (- last-line-pos))
                           (list 'face 'match
                                 'help-echo
                                 (format "Move to match %d"
                                         total-matches))))))))
              (setq end-of-file (= vlfi-end-pos vlfi-file-size))
              (unless end-of-file
                (let ((batch-move (- vlfi-end-pos batch-step)))
                  (vlfi-move-to-batch (if (< batch-move match-end-pos)
                                          match-end-pos
                                        batch-move) t))
                (goto-char (if (< vlfi-start-pos match-end-pos)
                               (or (byte-to-position (- match-end-pos
                                                        vlfi-start-pos))
                                   (point-min))
                             (point-min)))
                (setq last-match-line 0
                      last-line-pos (line-beginning-position))
                (progress-reporter-update reporter vlfi-end-pos))))
          (progress-reporter-done reporter))
      (if (zerop total-matches)
          (progn (with-current-buffer occur-buffer
                   (set-buffer-modified-p nil))
                 (kill-buffer occur-buffer)
                 (message "No matches for \"%s\"" regexp))
        (with-current-buffer occur-buffer
          (goto-char (point-min))
          (insert (propertize
                   (format "%d matches from %d lines for \"%s\" \
in file: %s" total-matches line regexp file)
                   'face 'underline))
          (set-buffer-modified-p nil)
          (forward-char 2)
          (vlfi-occur-mode))
        (display-buffer occur-buffer)))))

;;;;;;;;;;;;;;;;;;;;;;;;;;;;;;;;;;;;;;;;;;;;;;;;;;;;;;;;;;;;;;;;;;;;;;
;;; editing

(defvar vlfi-edit-mode-map
  (let ((map (make-sparse-keymap)))
    (set-keymap-parent map text-mode-map)
    (define-key map "\C-c\C-c" 'vlfi-write)
    (define-key map "\C-c\C-q" 'vlfi-discard-edit)
    (define-key map "\C-v" vlfi-mode-map)
    map)
  "Keymap for command `vlfi-edit-mode'.")

(define-derived-mode vlfi-edit-mode vlfi-mode "VLFI[edit]"
  "Major mode for editing large file chunks."
  (setq buffer-read-only nil)
  (buffer-enable-undo)
  (message (substitute-command-keys
            "Editing: Type \\[vlfi-write] to write chunk \
or \\[vlfi-discard-edit] to discard changes.")))

(defun vlfi-discard-edit ()
  "Discard edit and refresh chunk from file."
  (interactive)
  (set-buffer-modified-p nil)
  (vlfi-move-to-chunk vlfi-start-pos vlfi-end-pos)
  (vlfi-mode)
  (message "Switched to VLFI mode."))

;;;;;;;;;;;;;;;;;;;;;;;;;;;;;;;;;;;;;;;;;;;;;;;;;;;;;;;;;;;;;;;;;;;;;;
;;; saving

(defun vlfi-write ()
  "Write current chunk to file.  Always return true to disable save.
If changing size of chunk, shift remaining file content."
  (interactive)
  (when (and (buffer-modified-p)
             (or (verify-visited-file-modtime (current-buffer))
                 (y-or-n-p "File has changed since visited or saved.  \
Save anyway? ")))
    (let ((pos (point))
          (size-change (- vlfi-end-pos vlfi-start-pos
                          (length (encode-coding-region
                                   (point-min) (point-max)
                                   buffer-file-coding-system t)))))
      (cond ((zerop size-change)
             (write-region nil nil buffer-file-name vlfi-start-pos t))
            ((< 0 size-change)
             (vlfi-file-shift-back size-change))
            (t (vlfi-file-shift-forward (- size-change))))
      (vlfi-move-to-chunk-2 vlfi-start-pos vlfi-end-pos)
      (goto-char pos))
    (vlfi-mode))
  t)

(defun vlfi-file-shift-back (size-change)
  "Shift file contents SIZE-CHANGE bytes back."
  (write-region nil nil buffer-file-name vlfi-start-pos t)
  (buffer-disable-undo)
  (let ((read-start-pos vlfi-end-pos)
        (coding-system-for-write 'no-conversion)
        (reporter (make-progress-reporter "Adjusting file content..."
                                          vlfi-end-pos
                                          vlfi-file-size)))
    (while (vlfi-shift-batch read-start-pos (- read-start-pos
                                               size-change))
      (setq read-start-pos (+ read-start-pos vlfi-batch-size))
      (progress-reporter-update reporter read-start-pos))
    ;; pad end with space
    (erase-buffer)
    (vlfi-verify-size)
    (insert-char 32 size-change)
    (write-region nil nil buffer-file-name (- vlfi-file-size
                                              size-change) t)
    (progress-reporter-done reporter)))

(defun vlfi-shift-batch (read-pos write-pos)
  "Read `vlfi-batch-size' bytes from READ-POS and write them \
back at WRITE-POS.  Return nil if EOF is reached, t otherwise."
  (erase-buffer)
  (vlfi-verify-size)
  (let ((read-end (+ read-pos vlfi-batch-size)))
    (insert-file-contents-literally buffer-file-name nil
                                    read-pos
                                    (min vlfi-file-size read-end))
    (write-region nil nil buffer-file-name write-pos 0)
    (< read-end vlfi-file-size)))

(defun vlfi-file-shift-forward (size-change)
  "Shift file contents SIZE-CHANGE bytes forward.
Done by saving content up front and then writing previous batch."
  (buffer-disable-undo)
  (let ((size (+ vlfi-batch-size size-change))
        (read-pos vlfi-end-pos)
        (write-pos vlfi-start-pos)
        (reporter (make-progress-reporter "Adjusting file content..."
                                          vlfi-start-pos
                                          vlfi-file-size)))
    (when (vlfi-shift-batches size read-pos write-pos t)
      (setq write-pos (+ read-pos size-change)
            read-pos (+ read-pos size))
      (progress-reporter-update reporter write-pos)
      (let ((coding-system-for-write 'no-conversion))
        (while (vlfi-shift-batches size read-pos write-pos nil)
          (setq write-pos (+ read-pos size-change)
                read-pos (+ read-pos size))
          (progress-reporter-update reporter write-pos))))
    (progress-reporter-done reporter)))

(defun vlfi-shift-batches (size read-pos write-pos hide-read)
  "Append SIZE bytes of file starting at READ-POS.
Then write initial buffer content to file at WRITE-POS.
If HIDE-READ is non nil, temporarily hide literal read content.
Return nil if EOF is reached, t otherwise."
  (vlfi-verify-size)
  (let ((read-more (< read-pos vlfi-file-size))
        (start-write-pos (point-min))
        (end-write-pos (point-max)))
    (when read-more
      (goto-char end-write-pos)
      (insert-file-contents-literally buffer-file-name nil read-pos
                                      (min vlfi-file-size (+ read-pos
                                                             size))))
    ;; write
    (if hide-read ; hide literal region if user has to choose encoding
        (narrow-to-region start-write-pos end-write-pos))
    (write-region start-write-pos end-write-pos
                  buffer-file-name write-pos 0)
    (delete-region start-write-pos end-write-pos)
    (if hide-read (widen))
    read-more))

(provide 'vlfi)
=======
;; This package used to provide the M-x vlfi command, which visited
;; part of a large file without loading the entire file.
;; However, it has been merged back to the vlf package,
;; so use that instead.

;;; Code:

;;;###autoload
(error
 "vlfi package has been merged with vlf: please install that instead")
>>>>>>> bfcbfd33

;;; vlfi.el ends here<|MERGE_RESOLUTION|>--- conflicted
+++ resolved
@@ -1,16 +1,8 @@
-<<<<<<< HEAD
-;;; vlfi.el --- View Large Files  -*- lexical-binding: t -*-
-
-;; Copyright (C) 2006, 2012, 2013  Free Software Foundation, Inc.
-
-;; Version: 0.9.1
-=======
 ;;; vlfi.el --- Obsolete - install vlf instead!
 
 ;; Copyright (C) 2006, 2012, 2013  Free Software Foundation, Inc.
 
 ;; Version: 0.9.1.1
->>>>>>> bfcbfd33
 ;; Keywords: large files, utilities
 ;; Maintainer: Andrey Kotlarski <m00naticus@gmail.com>
 ;; Authors: 2006 Mathias Dahl <mathias.dahl@gmail.com>
@@ -35,890 +27,6 @@
 
 ;;; Commentary:
 
-<<<<<<< HEAD
-;; This package provides the M-x vlfi command, which visits part of a
-;; large file without loading the entire file.
-;; The buffer uses VLFI mode, which defines several commands for
-;; moving around, searching and editing selected part of file.
-
-;; This package was inspired by a snippet posted by Kevin Rodgers,
-;; showing how to use `insert-file-contents' to extract part of a
-;; file.
-
-;;; Code:
-
-(defgroup vlfi nil
-  "View Large Files in Emacs."
-  :prefix "vlfi-"
-  :group 'files)
-
-(defcustom vlfi-batch-size 1024
-  "Defines how large each batch of file data is (in bytes)."
-  :type 'integer
-  :group 'vlfi)
-
-;;; Keep track of file position.
-(defvar vlfi-start-pos 0
-  "Absolute position of the visible chunk start.")
-(defvar vlfi-end-pos 0 "Absolute position of the visible chunk end.")
-(defvar vlfi-file-size 0 "Total size of presented file.")
-
-(defvar vlfi-mode-map
-  (let ((map (make-sparse-keymap)))
-    (define-key map [M-next] 'vlfi-next-batch)
-    (define-key map [M-prior] 'vlfi-prev-batch)
-    (define-key map "+" 'vlfi-change-batch-size)
-    (define-key map "-"
-      (lambda () "Decrease vlfi batch size by factor of 2."
-        (interactive)
-        (vlfi-change-batch-size t)))
-    (define-key map "s" 'vlfi-re-search-forward)
-    (define-key map "r" 'vlfi-re-search-backward)
-    (define-key map "o" 'vlfi-occur)
-    (define-key map "[" 'vlfi-beginning-of-file)
-    (define-key map "]" 'vlfi-end-of-file)
-    (define-key map "e" 'vlfi-edit-mode)
-    (define-key map "j" 'vlfi-jump-to-chunk)
-    (define-key map "l" 'vlfi-goto-line)
-    map)
-  "Keymap for `vlfi-mode'.")
-
-(put 'vlfi-batch-size 'permanent-local t)
-(put 'vlfi-start-pos 'permanent-local t)
-(put 'vlfi-end-pos 'permanent-local t)
-(put 'vlfi-file-size 'permanent-local t)
-
-(define-derived-mode vlfi-mode special-mode "VLFI"
-  "Mode to browse large files in."
-  (setq buffer-read-only t)
-  (set-buffer-modified-p nil)
-  (buffer-disable-undo)
-  (add-hook 'write-file-functions 'vlfi-write nil t)
-  (make-local-variable 'revert-buffer-function)
-  (setq revert-buffer-function 'vlfi-revert)
-  (make-local-variable 'vlfi-batch-size)
-  (make-local-variable 'vlfi-start-pos)
-  (make-local-variable 'vlfi-end-pos)
-  (make-local-variable 'vlfi-file-size))
-
-;;;###autoload
-(defun vlfi (file)
-  "View Large FILE.
-Batches of the file data from FILE will be displayed in a read-only
-buffer.  You can customize number of bytes displayed by customizing
-`vlfi-batch-size'."
-  (interactive "fFile to open: ")
-  (with-current-buffer (generate-new-buffer "*vlfi*")
-    (set-visited-file-name file)
-    (vlfi-mode)
-    (setq vlfi-file-size (vlfi-get-file-size buffer-file-name))
-    (vlfi-insert-file)
-    (switch-to-buffer (current-buffer))))
-
-;;;;;;;;;;;;;;;;;;;;;;;;;;;;;;;;;;;;;;;;;;;;;;;;;;;;;;;;;;;;;;;;;;;;;;
-;;; integration with other packages
-
-;;;###autoload
-(defun dired-vlfi ()
-  "In Dired, visit the file on this line in VLFI mode."
-  (interactive)
-  (vlfi (dired-get-file-for-visit)))
-
-;;;###autoload
-(eval-after-load "dired"
-  '(define-key dired-mode-map "V" 'dired-vlfi))
-
-;;;###autoload
-(defadvice abort-if-file-too-large (around vlfi-if-file-too-large
-                                           (size op-type
-                                                 &optional filename)
-                                           compile activate)
-  "If file SIZE larger than `large-file-warning-threshold', \
-allow user to view file with `vlfi', open it normally, or abort.
-OP-TYPE specifies the file operation being performed over FILENAME."
-  (and large-file-warning-threshold size
-       (> size large-file-warning-threshold)
-       (let ((char nil))
-         (while (not (memq (setq char
-                                 (read-event
-                                  (propertize
-                                   (format
-                                    "File %s is large (%s): \
-%s normally (o), %s with vlfi (v) or abort (a)"
-                                    (if filename
-                                        (file-name-nondirectory filename)
-                                      "")
-                                    (file-size-human-readable size)
-                                    op-type op-type)
-                                   'face 'minibuffer-prompt)))
-                           '(?o ?O ?v ?V ?a ?A))))
-         (cond ((memq char '(?o ?O)))
-               ((memq char '(?v ?V))
-                (vlfi filename)
-                (error ""))
-               ((memq char '(?a ?A))
-                (error "Aborted"))))))
-
-
-;; scroll auto batching
-(defadvice scroll-up (around vlfi-scroll-up
-                             activate compile)
-  "Slide to next batch if at end of buffer in `vlfi-mode'."
-  (if (and (derived-mode-p 'vlfi-mode)
-           (eobp))
-      (progn (vlfi-next-batch 1)
-             (goto-char (point-min)))
-    ad-do-it))
-
-(defadvice scroll-down (around vlfi-scroll-down
-                               activate compile)
-  "Slide to previous batch if at beginning of buffer  in `vlfi-mode'."
-  (if (and (derived-mode-p 'vlfi-mode)
-           (bobp))
-      (progn (vlfi-prev-batch 1)
-             (goto-char (point-max)))
-    ad-do-it))
-
-;; non-recent Emacs
-(unless (fboundp 'file-size-human-readable)
-  (defun file-size-human-readable (file-size)
-    "Print FILE-SIZE in MB."
-    (format "%.1fMB" (/ file-size 1048576.0))))
-
-;;;;;;;;;;;;;;;;;;;;;;;;;;;;;;;;;;;;;;;;;;;;;;;;;;;;;;;;;;;;;;;;;;;;;;
-;;; utilities
-
-(defun vlfi-change-batch-size (decrease)
-  "Change the buffer-local value of `vlfi-batch-size'.
-Normally, the value is doubled;
-with the prefix argument DECREASE it is halved."
-  (interactive "P")
-  (setq vlfi-batch-size (if decrease
-                            (/ vlfi-batch-size 2)
-                          (* vlfi-batch-size 2)))
-  (vlfi-move-to-batch vlfi-start-pos))
-
-(defun vlfi-format-buffer-name ()
-  "Return format for vlfi buffer name."
-  (format "%s(%s)[%d/%d](%d)"
-          (file-name-nondirectory buffer-file-name)
-          (file-size-human-readable vlfi-file-size)
-          (/ (+ vlfi-end-pos 4) vlfi-batch-size)
-          (/ vlfi-file-size vlfi-batch-size)
-          vlfi-batch-size))
-
-(defun vlfi-update-buffer-name ()
-  "Update the current buffer name."
-  (rename-buffer (vlfi-format-buffer-name) t))
-
-(defun vlfi-get-file-size (file)
-  "Get size in bytes of FILE."
-  (nth 7 (file-attributes file)))
-
-(defun vlfi-verify-size ()
-  "Update file size information if necessary and visited file time."
-  (unless (verify-visited-file-modtime (current-buffer))
-    (setq vlfi-file-size (vlfi-get-file-size buffer-file-name))
-    (set-visited-file-modtime)))
-
-(defun vlfi-insert-file (&optional from-end)
-  "Insert first chunk of current file contents in current buffer.
-With FROM-END prefix, start from the back."
-  (let ((start 0)
-        (end vlfi-batch-size))
-    (if from-end
-        (setq start (- vlfi-file-size vlfi-batch-size)
-              end vlfi-file-size)
-      (setq end (min vlfi-batch-size vlfi-file-size)))
-    (vlfi-move-to-chunk start end)))
-
-(defun vlfi-beginning-of-file ()
-  "Jump to beginning of file content."
-  (interactive)
-  (vlfi-insert-file))
-
-(defun vlfi-end-of-file ()
-  "Jump to end of file content."
-  (interactive)
-  (vlfi-insert-file t))
-
-(defun vlfi-revert (&optional _ignore-auto noconfirm)
-  "Revert current chunk.  Ignore _IGNORE-AUTO.
-Ask for confirmation if NOCONFIRM is nil."
-  (if (or noconfirm
-          (yes-or-no-p (format "Revert buffer from file %s? "
-                               buffer-file-name)))
-      (vlfi-move-to-chunk vlfi-start-pos vlfi-end-pos)))
-
-(defun vlfi-jump-to-chunk (n)
-  "Go to to chunk N."
-  (interactive "nGoto to chunk: ")
-  (vlfi-move-to-batch (* (1- n) vlfi-batch-size)))
-
-;;;;;;;;;;;;;;;;;;;;;;;;;;;;;;;;;;;;;;;;;;;;;;;;;;;;;;;;;;;;;;;;;;;;;;
-;;; batch movement
-
-(defun vlfi-next-batch (append)
-  "Display the next batch of file data.
-When prefix argument is supplied and positive
- jump over APPEND number of batches.
-When prefix argument is negative
- append next APPEND number of batches to the existing buffer."
-  (interactive "p")
-  (vlfi-verify-size)
-  (let* ((end (min (+ vlfi-end-pos (* vlfi-batch-size
-                                      (abs append)))
-                   vlfi-file-size))
-         (start (if (< append 0)
-                    vlfi-start-pos
-                  (- end vlfi-batch-size))))
-    (vlfi-move-to-chunk start end)))
-
-(defun vlfi-prev-batch (prepend)
-  "Display the previous batch of file data.
-When prefix argument is supplied and positive
- jump over PREPEND number of batches.
-When prefix argument is negative
- append previous PREPEND number of batches to the existing buffer."
-  (interactive "p")
-  (if (zerop vlfi-start-pos)
-      (error "Already at BOF"))
-  (let* ((start (max 0 (- vlfi-start-pos (* vlfi-batch-size
-                                            (abs prepend)))))
-         (end (if (< prepend 0)
-                  vlfi-end-pos
-                (+ start vlfi-batch-size))))
-    (vlfi-move-to-chunk start end)))
-
-(defun vlfi-move-to-batch (start &optional minimal)
-  "Move to batch determined by START.
-Adjust according to file start/end and show `vlfi-batch-size' bytes.
-When given MINIMAL flag, skip non important operations."
-  (vlfi-verify-size)
-  (let* ((start (max 0 start))
-         (end (min (+ start vlfi-batch-size) vlfi-file-size)))
-    (if (= vlfi-file-size end)          ; re-adjust start
-        (setq start (max 0 (- end vlfi-batch-size))))
-    (vlfi-move-to-chunk start end minimal)))
-
-;;;;;;;;;;;;;;;;;;;;;;;;;;;;;;;;;;;;;;;;;;;;;;;;;;;;;;;;;;;;;;;;;;;;;;
-;;; primitive chunk operations
-
-(defun vlfi-move-to-chunk (start end &optional minimal)
-  "Move to chunk determined by START END.
-When given MINIMAL flag, skip non important operations."
-  (vlfi-verify-size)
-  (if (buffer-modified-p)
-      (if (vlfi-move-to-chunk-1 start end)
-          (or minimal (vlfi-update-buffer-name)))
-    (vlfi-move-to-chunk-2 start end)
-    (or minimal (vlfi-update-buffer-name))))
-
-(defun vlfi-move-to-chunk-1 (start end)
-  "Move to chunk determined by START END keeping as much edits.
-Return t if move hasn't been canceled."
-  (let ((modified (buffer-modified-p))
-        (start (max 0 start))
-        (end (min end vlfi-file-size))
-        (edit-end (+ (position-bytes (point-max)) vlfi-start-pos)))
-    (cond
-     ((and (= start vlfi-start-pos) (= end edit-end))
-      (unless modified
-        (vlfi-move-to-chunk-2 start end)
-        t))
-     ((or (<= edit-end start) (<= end vlfi-start-pos))
-      (when (or (not modified)
-                (y-or-n-p "Buffer modified, are you sure? ")) ; full chunk renewal
-        (vlfi-move-to-chunk-2 start end)
-        t))
-     ((or (and (<= start vlfi-start-pos) (<= edit-end end))
-          (not modified)
-          (y-or-n-p "Buffer modified, are you sure? "))
-      (let ((pos (+ (position-bytes (point)) vlfi-start-pos))
-            (shift-start 0)
-            (shift-end 0)
-            (inhibit-read-only t))
-        (cond ((< end edit-end)
-               (delete-region (byte-to-position (1+
-                                                 (- end
-                                                    vlfi-start-pos)))
-                              (point-max)))
-              ((< edit-end end)
-               (let ((edit-end-pos (point-max)))
-                 (goto-char edit-end-pos)
-                 (insert-file-contents buffer-file-name nil
-                                       vlfi-end-pos end)
-                 (setq shift-end (cdr (vlfi-adjust-chunk
-                                       vlfi-end-pos end nil t
-                                       edit-end-pos))))))
-        (cond ((< vlfi-start-pos start)
-               (delete-region (point-min) (byte-to-position
-                                           (- start vlfi-start-pos))))
-              ((< start vlfi-start-pos)
-               (let ((edit-end-pos (point-max)))
-                 (goto-char edit-end-pos)
-                 (insert-file-contents buffer-file-name nil
-                                       start vlfi-start-pos)
-                 (setq shift-start (car
-                                    (vlfi-adjust-chunk start
-                                                       vlfi-start-pos
-                                                       t nil
-                                                       edit-end-pos)))
-                 (goto-char (point-min))
-                 (insert (delete-and-extract-region edit-end-pos
-                                                    (point-max))))))
-        (setq vlfi-start-pos (- start shift-start)
-              vlfi-end-pos (+ end shift-end))
-        (goto-char (or (byte-to-position (- pos vlfi-start-pos))
-                       (point-max))))
-      (set-buffer-modified-p modified)
-      t))))
-
-(defun vlfi-move-to-chunk-2 (start end)
-  "Move to chunk determined by START END."
-  (setq vlfi-start-pos (max 0 start)
-        vlfi-end-pos (min end vlfi-file-size))
-  (let ((inhibit-read-only t)
-        (pos (position-bytes (point))))
-    (erase-buffer)
-    (insert-file-contents buffer-file-name nil
-                          vlfi-start-pos vlfi-end-pos)
-    (let ((shifts (vlfi-adjust-chunk vlfi-start-pos vlfi-end-pos t
-                                     t)))
-      (setq vlfi-start-pos (- vlfi-start-pos (car shifts))
-            vlfi-end-pos (+ vlfi-end-pos (cdr shifts)))
-      (goto-char (or (byte-to-position (+ pos (car shifts)))
-                     (point-max)))))
-  (set-buffer-modified-p nil)
-  (set-visited-file-modtime))
-
-(defun vlfi-adjust-chunk (start end &optional adjust-start adjust-end
-                                position)
-  "Adjust chunk at absolute START to END till content can be \
-properly decoded.  ADJUST-START determines if trying to prepend bytes\
- to the beginning, ADJUST-END - add to the end.
-Use buffer POSITION as start if given.
-Return number of bytes moved back for proper decoding and number of
-bytes added to the end."
-  (let ((position (or position (point-min)))
-        (shift-start 0)
-        (shift-end 0)
-        (chunk-size (- end start)))
-    ;; adjust beginning
-    (if adjust-start
-        (while (and (not (zerop start))
-                    (< shift-start 4)
-                    (< 4 (abs (- chunk-size
-                                 (length (encode-coding-region
-                                          position (point-max)
-                                          buffer-file-coding-system
-                                          t))))))
-          (setq shift-start (1+ shift-start)
-                start (1- start)
-                chunk-size (1+ chunk-size))
-          (delete-region position (point-max))
-          (goto-char position)
-          (insert-file-contents buffer-file-name nil start end)))
-    ;; adjust end
-    (when (and adjust-end (< end vlfi-file-size))
-      (let ((expected-size (buffer-size)))
-        (while (and (= expected-size (buffer-size))
-                    (< end vlfi-file-size))
-          (setq shift-end (1+ shift-end)
-                end (1+ end))
-          (delete-region position (point-max))
-          (goto-char position)
-          (insert-file-contents buffer-file-name nil start end)))
-      (when (< end vlfi-file-size)
-        (setq shift-end (1- shift-end)
-              end (1- end))
-        (delete-region position (point-max))
-        (goto-char position)
-        (insert-file-contents buffer-file-name nil start end)))
-    (cons shift-start shift-end)))
-
-;;;;;;;;;;;;;;;;;;;;;;;;;;;;;;;;;;;;;;;;;;;;;;;;;;;;;;;;;;;;;;;;;;;;;;
-;;; search
-
-(defun vlfi-re-search (regexp count backward batch-step)
-  "Search for REGEXP COUNT number of times forward or BACKWARD.
-BATCH-STEP is amount of overlap between successive chunks."
-  (assert (< 0 count))
-  (let* ((match-chunk-start vlfi-start-pos)
-         (match-chunk-end vlfi-end-pos)
-         (match-start-pos (+ vlfi-start-pos (position-bytes (point))))
-         (match-end-pos match-start-pos)
-         (to-find count)
-         (reporter (make-progress-reporter
-                    (concat "Searching for " regexp "...")
-                    (if backward
-                        (- vlfi-file-size vlfi-end-pos)
-                      vlfi-start-pos)
-                    vlfi-file-size)))
-    (unwind-protect
-        (catch 'end-of-file
-          (if backward
-              (while (not (zerop to-find))
-                (cond ((re-search-backward regexp nil t)
-                       (setq to-find (1- to-find)
-                             match-chunk-start vlfi-start-pos
-                             match-chunk-end vlfi-end-pos
-                             match-start-pos (+ vlfi-start-pos
-                                                (position-bytes
-                                                 (match-beginning 0)))
-                             match-end-pos (+ vlfi-start-pos
-                                              (position-bytes
-                                               (match-end 0)))))
-                      ((zerop vlfi-start-pos)
-                       (throw 'end-of-file nil))
-                      (t (let ((batch-move (- vlfi-start-pos
-                                              (- vlfi-batch-size
-                                                 batch-step))))
-                           (vlfi-move-to-batch
-                            (if (< match-start-pos batch-move)
-                                (- match-start-pos vlfi-batch-size)
-                              batch-move) t))
-                         (goto-char (if (< match-start-pos
-                                           vlfi-end-pos)
-                                        (or (byte-to-position
-                                             (- match-start-pos
-                                                vlfi-start-pos))
-                                            (point-max))
-                                      (point-max)))
-                         (progress-reporter-update
-                          reporter (- vlfi-file-size
-                                      vlfi-start-pos)))))
-            (while (not (zerop to-find))
-              (cond ((re-search-forward regexp nil t)
-                     (setq to-find (1- to-find)
-                           match-chunk-start vlfi-start-pos
-                           match-chunk-end vlfi-end-pos
-                           match-start-pos (+ vlfi-start-pos
-                                              (position-bytes
-                                               (match-beginning 0)))
-                           match-end-pos (+ vlfi-start-pos
-                                            (position-bytes
-                                             (match-end 0)))))
-                    ((= vlfi-end-pos vlfi-file-size)
-                     (throw 'end-of-file nil))
-                    (t (let ((batch-move (- vlfi-end-pos batch-step)))
-                         (vlfi-move-to-batch
-                          (if (< batch-move match-end-pos)
-                              match-end-pos
-                            batch-move) t))
-                       (goto-char (if (< vlfi-start-pos match-end-pos)
-                                      (or (byte-to-position
-                                           (- match-end-pos
-                                              vlfi-start-pos))
-                                          (point-min))
-                                    (point-min)))
-                       (progress-reporter-update reporter
-                                                 vlfi-end-pos)))))
-          (progress-reporter-done reporter))
-      (if backward
-          (vlfi-goto-match match-chunk-start match-chunk-end
-                           match-end-pos match-start-pos
-                           count to-find)
-        (vlfi-goto-match match-chunk-start match-chunk-end
-                         match-start-pos match-end-pos
-                         count to-find)))))
-
-(defun vlfi-goto-match (match-chunk-start match-chunk-end
-                                          match-pos-start
-                                          match-pos-end
-                                          count to-find)
-  "Move to MATCH-CHUNK-START MATCH-CHUNK-END surrounding \
-MATCH-POS-START and MATCH-POS-END.
-According to COUNT and left TO-FIND, show if search has been
-successful.  Return nil if nothing found."
-  (if (= count to-find)
-      (progn (vlfi-move-to-chunk match-chunk-start match-chunk-end)
-             (goto-char (or (byte-to-position (- match-pos-start
-                                                 vlfi-start-pos))
-                            (point-max)))
-             (message "Not found")
-             nil)
-    (let ((success (zerop to-find)))
-      (if success
-          (vlfi-update-buffer-name)
-        (vlfi-move-to-chunk match-chunk-start match-chunk-end))
-      (let* ((match-end (or (byte-to-position (- match-pos-end
-                                                 vlfi-start-pos))
-                            (point-max)))
-             (overlay (make-overlay (byte-to-position
-                                     (- match-pos-start
-                                        vlfi-start-pos))
-                                    match-end)))
-        (overlay-put overlay 'face 'match)
-        (unless success
-          (goto-char match-end)
-          (message "Moved to the %d match which is last"
-                   (- count to-find)))
-        (sit-for 0.1)
-        (delete-overlay overlay)
-        t))))
-
-(defun vlfi-re-search-forward (regexp count)
-  "Search forward for REGEXP prefix COUNT number of times.
-Search is performed chunk by chunk in `vlfi-batch-size' memory."
-  (interactive (list (read-regexp "Search whole file"
-                                  (if regexp-history
-                                      (car regexp-history)))
-                     (or current-prefix-arg 1)))
-  (vlfi-re-search regexp count nil (/ vlfi-batch-size 8)))
-
-(defun vlfi-re-search-backward (regexp count)
-  "Search backward for REGEXP prefix COUNT number of times.
-Search is performed chunk by chunk in `vlfi-batch-size' memory."
-  (interactive (list (read-regexp "Search whole file backward"
-                                  (if regexp-history
-                                      (car regexp-history)))
-                     (or current-prefix-arg 1)))
-  (vlfi-re-search regexp count t (/ vlfi-batch-size 8)))
-
-(defun vlfi-goto-line (n)
-  "Go to line N.  If N is negative, count from the end of file."
-  (interactive "nGo to line: ")
-  (let ((start-pos vlfi-start-pos)
-        (end-pos vlfi-end-pos)
-        (pos (point))
-        (success nil))
-    (unwind-protect
-        (if (< 0 n)
-            (progn (vlfi-beginning-of-file)
-                   (goto-char (point-min))
-                   (setq success (vlfi-re-search "[\n\C-m]" (1- n)
-                                                 nil 0)))
-          (vlfi-end-of-file)
-          (goto-char (point-max))
-          (setq success (vlfi-re-search "[\n\C-m]" (- n) t 0)))
-      (if success
-          (message "Onto line %s" n)
-        (vlfi-move-to-chunk start-pos end-pos)
-        (goto-char pos)))))
-
-;;;;;;;;;;;;;;;;;;;;;;;;;;;;;;;;;;;;;;;;;;;;;;;;;;;;;;;;;;;;;;;;;;;;;;
-;;; occur
-
-(defvar vlfi-occur-mode-map
-  (let ((map (make-sparse-keymap)))
-    (define-key map "n" 'vlfi-occur-next-match)
-    (define-key map "p" 'vlfi-occur-prev-match)
-    (define-key map "\C-m" 'vlfi-occur-visit)
-    (define-key map [mouse-1] 'vlfi-occur-visit)
-    (define-key map "o" 'vlfi-occur-show)
-    map)
-  "Keymap for command `vlfi-occur-mode'.")
-
-(define-derived-mode vlfi-occur-mode special-mode "VLFI[occur]"
-  "Major mode for showing occur matches of VLFI opened files.")
-
-(defun vlfi-occur-next-match ()
-  "Move cursor to next match."
-  (interactive)
-  (if (eq (get-char-property (point) 'face) 'match)
-      (goto-char (next-single-property-change (point) 'face)))
-  (goto-char (or (text-property-any (point) (point-max) 'face 'match)
-                 (text-property-any (point-min) (point)
-                                    'face 'match))))
-
-(defun vlfi-occur-prev-match ()
-  "Move cursor to previous match."
-  (interactive)
-  (if (eq (get-char-property (point) 'face) 'match)
-      (goto-char (previous-single-property-change (point) 'face)))
-  (while (not (eq (get-char-property (point) 'face) 'match))
-    (goto-char (or (previous-single-property-change (point) 'face)
-                   (point-max)))))
-
-(defun vlfi-occur-show (&optional event)
-  "Visit current `vlfi-occur' link in a vlfi buffer but stay in the \
-occur buffer.  If original VLFI buffer has been killed,
-open new VLFI session each time.
-EVENT may hold details of the invocation."
-  (interactive (list last-nonmenu-event))
-  (let ((occur-buffer (if event
-                          (window-buffer (posn-window
-                                          (event-end event)))
-                        (current-buffer))))
-    (vlfi-occur-visit event)
-    (pop-to-buffer occur-buffer)))
-
-(defun vlfi-occur-visit (&optional event)
-  "Visit current `vlfi-occur' link in a vlfi buffer.
-If original VLFI buffer has been killed,
-open new VLFI session each time.
-EVENT may hold details of the invocation."
-  (interactive (list last-nonmenu-event))
-  (when event
-    (set-buffer (window-buffer (posn-window (event-end event))))
-    (goto-char (posn-point (event-end event))))
-  (let* ((pos (point))
-         (pos-relative (- pos (line-beginning-position) 1))
-         (file (get-char-property pos 'file)))
-    (if file
-        (let ((chunk-start (get-char-property pos 'chunk-start))
-              (chunk-end (get-char-property pos 'chunk-end))
-              (buffer (get-char-property pos 'buffer))
-              (match-pos (+ (get-char-property pos 'line-pos)
-                            pos-relative)))
-          (or (buffer-live-p buffer)
-              (let ((occur-buffer (current-buffer)))
-                (setq buffer (vlfi file))
-                (switch-to-buffer occur-buffer)))
-          (pop-to-buffer buffer)
-          (vlfi-move-to-chunk chunk-start chunk-end)
-          (goto-char match-pos)))))
-
-(defun vlfi-occur (regexp)
-  "Make whole file occur style index for REGEXP.
-Prematurely ending indexing will still show what's found so far."
-  (interactive (list (read-regexp "List lines matching regexp"
-                                  (if regexp-history
-                                      (car regexp-history)))))
-  (let ((start-pos vlfi-start-pos)
-        (end-pos vlfi-end-pos)
-        (pos (point)))
-    (vlfi-beginning-of-file)
-    (goto-char (point-min))
-    (unwind-protect (vlfi-build-occur regexp)
-      (vlfi-move-to-chunk start-pos end-pos)
-      (goto-char pos))))
-
-(defun vlfi-build-occur (regexp)
-  "Build occur style index for REGEXP."
-  (let ((line 1)
-        (last-match-line 0)
-        (last-line-pos (point-min))
-        (file buffer-file-name)
-        (total-matches 0)
-        (match-end-pos (+ vlfi-start-pos (position-bytes (point))))
-        (occur-buffer (generate-new-buffer
-                       (concat "*VLFI-occur " (file-name-nondirectory
-                                               buffer-file-name)
-                               "*")))
-        (line-regexp (concat "\\(?5:[\n\C-m]\\)\\|\\(?10:"
-                             regexp "\\)"))
-        (batch-step (/ vlfi-batch-size 8))
-        (end-of-file nil)
-        (reporter (make-progress-reporter
-                   (concat "Building index for " regexp "...")
-                   vlfi-start-pos vlfi-file-size)))
-    (unwind-protect
-        (progn
-          (while (not end-of-file)
-            (if (re-search-forward line-regexp nil t)
-                (progn
-                  (setq match-end-pos (+ vlfi-start-pos
-                                         (position-bytes
-                                          (match-end 0))))
-                  (if (match-string 5)
-                      (setq line (1+ line) ; line detected
-                            last-line-pos (point))
-                    (let* ((chunk-start vlfi-start-pos)
-                           (chunk-end vlfi-end-pos)
-                           (vlfi-buffer (current-buffer))
-                           (line-pos (line-beginning-position))
-                           (line-text (buffer-substring
-                                       line-pos (line-end-position))))
-                      (with-current-buffer occur-buffer
-                        (unless (= line last-match-line) ;new match line
-                          (insert "\n:") ; insert line number
-                          (let* ((overlay-pos (1- (point)))
-                                 (overlay (make-overlay
-                                           overlay-pos
-                                           (1+ overlay-pos))))
-                            (overlay-put overlay 'before-string
-                                         (propertize
-                                          (number-to-string line)
-                                          'face 'shadow)))
-                          (insert (propertize line-text ; insert line
-                                              'file file
-                                              'buffer vlfi-buffer
-                                              'chunk-start chunk-start
-                                              'chunk-end chunk-end
-                                              'mouse-face '(highlight)
-                                              'line-pos line-pos
-                                              'help-echo
-                                              (format "Move to line %d"
-                                                      line))))
-                        (setq last-match-line line
-                              total-matches (1+ total-matches))
-                        (let ((line-start (1+
-                                           (line-beginning-position)))
-                              (match-pos (match-beginning 10)))
-                          (add-text-properties ; mark match
-                           (+ line-start match-pos (- last-line-pos))
-                           (+ line-start (match-end 10)
-                              (- last-line-pos))
-                           (list 'face 'match
-                                 'help-echo
-                                 (format "Move to match %d"
-                                         total-matches))))))))
-              (setq end-of-file (= vlfi-end-pos vlfi-file-size))
-              (unless end-of-file
-                (let ((batch-move (- vlfi-end-pos batch-step)))
-                  (vlfi-move-to-batch (if (< batch-move match-end-pos)
-                                          match-end-pos
-                                        batch-move) t))
-                (goto-char (if (< vlfi-start-pos match-end-pos)
-                               (or (byte-to-position (- match-end-pos
-                                                        vlfi-start-pos))
-                                   (point-min))
-                             (point-min)))
-                (setq last-match-line 0
-                      last-line-pos (line-beginning-position))
-                (progress-reporter-update reporter vlfi-end-pos))))
-          (progress-reporter-done reporter))
-      (if (zerop total-matches)
-          (progn (with-current-buffer occur-buffer
-                   (set-buffer-modified-p nil))
-                 (kill-buffer occur-buffer)
-                 (message "No matches for \"%s\"" regexp))
-        (with-current-buffer occur-buffer
-          (goto-char (point-min))
-          (insert (propertize
-                   (format "%d matches from %d lines for \"%s\" \
-in file: %s" total-matches line regexp file)
-                   'face 'underline))
-          (set-buffer-modified-p nil)
-          (forward-char 2)
-          (vlfi-occur-mode))
-        (display-buffer occur-buffer)))))
-
-;;;;;;;;;;;;;;;;;;;;;;;;;;;;;;;;;;;;;;;;;;;;;;;;;;;;;;;;;;;;;;;;;;;;;;
-;;; editing
-
-(defvar vlfi-edit-mode-map
-  (let ((map (make-sparse-keymap)))
-    (set-keymap-parent map text-mode-map)
-    (define-key map "\C-c\C-c" 'vlfi-write)
-    (define-key map "\C-c\C-q" 'vlfi-discard-edit)
-    (define-key map "\C-v" vlfi-mode-map)
-    map)
-  "Keymap for command `vlfi-edit-mode'.")
-
-(define-derived-mode vlfi-edit-mode vlfi-mode "VLFI[edit]"
-  "Major mode for editing large file chunks."
-  (setq buffer-read-only nil)
-  (buffer-enable-undo)
-  (message (substitute-command-keys
-            "Editing: Type \\[vlfi-write] to write chunk \
-or \\[vlfi-discard-edit] to discard changes.")))
-
-(defun vlfi-discard-edit ()
-  "Discard edit and refresh chunk from file."
-  (interactive)
-  (set-buffer-modified-p nil)
-  (vlfi-move-to-chunk vlfi-start-pos vlfi-end-pos)
-  (vlfi-mode)
-  (message "Switched to VLFI mode."))
-
-;;;;;;;;;;;;;;;;;;;;;;;;;;;;;;;;;;;;;;;;;;;;;;;;;;;;;;;;;;;;;;;;;;;;;;
-;;; saving
-
-(defun vlfi-write ()
-  "Write current chunk to file.  Always return true to disable save.
-If changing size of chunk, shift remaining file content."
-  (interactive)
-  (when (and (buffer-modified-p)
-             (or (verify-visited-file-modtime (current-buffer))
-                 (y-or-n-p "File has changed since visited or saved.  \
-Save anyway? ")))
-    (let ((pos (point))
-          (size-change (- vlfi-end-pos vlfi-start-pos
-                          (length (encode-coding-region
-                                   (point-min) (point-max)
-                                   buffer-file-coding-system t)))))
-      (cond ((zerop size-change)
-             (write-region nil nil buffer-file-name vlfi-start-pos t))
-            ((< 0 size-change)
-             (vlfi-file-shift-back size-change))
-            (t (vlfi-file-shift-forward (- size-change))))
-      (vlfi-move-to-chunk-2 vlfi-start-pos vlfi-end-pos)
-      (goto-char pos))
-    (vlfi-mode))
-  t)
-
-(defun vlfi-file-shift-back (size-change)
-  "Shift file contents SIZE-CHANGE bytes back."
-  (write-region nil nil buffer-file-name vlfi-start-pos t)
-  (buffer-disable-undo)
-  (let ((read-start-pos vlfi-end-pos)
-        (coding-system-for-write 'no-conversion)
-        (reporter (make-progress-reporter "Adjusting file content..."
-                                          vlfi-end-pos
-                                          vlfi-file-size)))
-    (while (vlfi-shift-batch read-start-pos (- read-start-pos
-                                               size-change))
-      (setq read-start-pos (+ read-start-pos vlfi-batch-size))
-      (progress-reporter-update reporter read-start-pos))
-    ;; pad end with space
-    (erase-buffer)
-    (vlfi-verify-size)
-    (insert-char 32 size-change)
-    (write-region nil nil buffer-file-name (- vlfi-file-size
-                                              size-change) t)
-    (progress-reporter-done reporter)))
-
-(defun vlfi-shift-batch (read-pos write-pos)
-  "Read `vlfi-batch-size' bytes from READ-POS and write them \
-back at WRITE-POS.  Return nil if EOF is reached, t otherwise."
-  (erase-buffer)
-  (vlfi-verify-size)
-  (let ((read-end (+ read-pos vlfi-batch-size)))
-    (insert-file-contents-literally buffer-file-name nil
-                                    read-pos
-                                    (min vlfi-file-size read-end))
-    (write-region nil nil buffer-file-name write-pos 0)
-    (< read-end vlfi-file-size)))
-
-(defun vlfi-file-shift-forward (size-change)
-  "Shift file contents SIZE-CHANGE bytes forward.
-Done by saving content up front and then writing previous batch."
-  (buffer-disable-undo)
-  (let ((size (+ vlfi-batch-size size-change))
-        (read-pos vlfi-end-pos)
-        (write-pos vlfi-start-pos)
-        (reporter (make-progress-reporter "Adjusting file content..."
-                                          vlfi-start-pos
-                                          vlfi-file-size)))
-    (when (vlfi-shift-batches size read-pos write-pos t)
-      (setq write-pos (+ read-pos size-change)
-            read-pos (+ read-pos size))
-      (progress-reporter-update reporter write-pos)
-      (let ((coding-system-for-write 'no-conversion))
-        (while (vlfi-shift-batches size read-pos write-pos nil)
-          (setq write-pos (+ read-pos size-change)
-                read-pos (+ read-pos size))
-          (progress-reporter-update reporter write-pos))))
-    (progress-reporter-done reporter)))
-
-(defun vlfi-shift-batches (size read-pos write-pos hide-read)
-  "Append SIZE bytes of file starting at READ-POS.
-Then write initial buffer content to file at WRITE-POS.
-If HIDE-READ is non nil, temporarily hide literal read content.
-Return nil if EOF is reached, t otherwise."
-  (vlfi-verify-size)
-  (let ((read-more (< read-pos vlfi-file-size))
-        (start-write-pos (point-min))
-        (end-write-pos (point-max)))
-    (when read-more
-      (goto-char end-write-pos)
-      (insert-file-contents-literally buffer-file-name nil read-pos
-                                      (min vlfi-file-size (+ read-pos
-                                                             size))))
-    ;; write
-    (if hide-read ; hide literal region if user has to choose encoding
-        (narrow-to-region start-write-pos end-write-pos))
-    (write-region start-write-pos end-write-pos
-                  buffer-file-name write-pos 0)
-    (delete-region start-write-pos end-write-pos)
-    (if hide-read (widen))
-    read-more))
-
-(provide 'vlfi)
-=======
 ;; This package used to provide the M-x vlfi command, which visited
 ;; part of a large file without loading the entire file.
 ;; However, it has been merged back to the vlf package,
@@ -929,6 +37,5 @@
 ;;;###autoload
 (error
  "vlfi package has been merged with vlf: please install that instead")
->>>>>>> bfcbfd33
 
 ;;; vlfi.el ends here